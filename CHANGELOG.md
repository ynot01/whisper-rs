--- conflicted
+++ resolved
@@ -1,25 +1,3 @@
-<<<<<<< HEAD
-# Version 0.7.0 (2023-05-10)
-* Update upstream whisper.cpp to v1.4.0 (integer quantization support, see last point for CUDA support)
-* Expose `WhisperState` as a public type, allowing for more control over the state.
-  * `WhisperContext::create_state` now returns a `WhisperState` instead of `()`.
-  * All methods that took a key argument in v0.6.0 have been moved to `WhisperState`.
-* Generic key argument on `WhisperContext` has been removed.
-* Note: CUDA and OpenCL acceleration is supported on the `cuda-and-opencl-support` branch of the git repo,
-  and will probably be released in v0.8.0.
-
-# Version 0.6.0 (2023-04-17)
-* Update upstream whisper.cpp to v1.3.0
-* Fix breaking changes in update, which cascade to users:
-  * `WhisperContext`s now have a generic type parameter, which is a hashable key for a state map.
-    This allows for a single context to be reused for multiple different states, saving memory.
-    * You must create a new state upon creation, even if you are using the context only once, by calling `WhisperContext::create_key`.
-    * Each method that now takes a state now takes a key, which internally is used to look up the state.
-    * This also turns `WhisperContext` into an entirely immutable object, meaning it can be shared across threads and used concurrently, safely.
-* Send feedback on these changes to the PR: https://github.com/tazz4843/whisper-rs/pull/33
-
-=======
->>>>>>> b3f299ec
 # Version 0.5.0 (2022-03-27)
 * Update convert_stereo_to_mono_audio to return a Result
     * Used to panic when length of provided slice is not a multiple of two.
